--- conflicted
+++ resolved
@@ -1,7 +1,7 @@
 """Core configuration and utilities for the prop model package."""
 
 from . import config as config  # re-export for convenience
-<<<<<<< HEAD
+ codex/create-nfl-player-prop-edge-project-in-python-dzrbej
  codex/create-nfl-player-prop-edge-project-in-python-dzrbej
 from . import io as io
 from . import schemas as schemas
@@ -17,8 +17,8 @@
 __all__ = ["config"]
  main
  main
-=======
+
 from . import schemas as schemas
 
 __all__ = ["config", "schemas"]
->>>>>>> 3509f9f3
+ main